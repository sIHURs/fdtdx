import jax
import jax.numpy as jnp
import numpy as np

from fdtdx.core.grid import polygon_to_mask
from fdtdx.core.jax.pytrees import autoinit, frozen_field
from fdtdx.materials import compute_ordered_names
from fdtdx.objects.static_material.static import StaticMultiMaterialObject
from fdtdx.units.unitful import Unitful


@autoinit
class ExtrudedPolygon(StaticMultiMaterialObject):
    """A polygon object specified by a list of vertices. The coordinate system has its origin at the lower left of the
    bounding box of the polygon.

    """

    #: Name of the material in the materials dictionary to be used for the object
    material_name: str = frozen_field()

    #: The extrusion axis.
    axis: int = frozen_field()
<<<<<<< HEAD
    vertices: Unitful = frozen_field()
=======

    #: numpy array of shape (N, 2) specifying the position of vertices in metrical units (meter).
    vertices: np.ndarray = frozen_field()
>>>>>>> 6509fa97

    @property
    def horizontal_axis(self) -> int:
        """Gets the horizontal axis perpendicular to the fiber axis.

        Returns:
            int: The index of the horizontal axis (0=x or 1=y).
        """
        return 1 if self.axis == 0 else 0

    @property
    def vertical_axis(self) -> int:
        """Gets the vertical axis perpendicular to the fiber axis.

        Returns:
            int: The index of the vertical axis (1=y or 2=z).
        """
        return 1 if self.axis == 2 else 2

    @property
    def centered_vertices(self) -> np.ndarray:
        vx = self.vertices[:, 0] + 0.5 * self.real_shape[self.horizontal_axis]
        vy = self.vertices[:, 1] + 0.5 * self.real_shape[self.vertical_axis]
        return np.stack((vx, vy), axis=-1)

    def get_voxel_mask_for_shape(self) -> jax.Array:
        n_horizontal = self.grid_shape[self.horizontal_axis]
        n_vertical = self.grid_shape[self.vertical_axis]

        half_res = 0.5 * self._config.resolution
        max_horizontal = (n_horizontal - 0.5) * self._config.resolution
        max_vertical = (n_vertical - 0.5) * self._config.resolution

        # move vertices to center

        mask_2d = polygon_to_mask(
            boundary=(half_res, half_res, max_horizontal, max_vertical),
            resolution=self._config.resolution,
            polygon_vertices=self.centered_vertices,
        )
        extrusion_height = self.grid_shape[self.axis]
        mask = jnp.repeat(
            jnp.expand_dims(jnp.asarray(mask_2d, dtype=jnp.bool), axis=self.axis),
            repeats=extrusion_height,
            axis=self.axis,
        )

        return mask

    def get_material_mapping(
        self,
    ) -> jax.Array:
        all_names = compute_ordered_names(self.materials)
        idx = all_names.index(self.material_name)
        arr = jnp.ones(self.grid_shape, dtype=jnp.int32) * idx
        return arr<|MERGE_RESOLUTION|>--- conflicted
+++ resolved
@@ -21,13 +21,9 @@
 
     #: The extrusion axis.
     axis: int = frozen_field()
-<<<<<<< HEAD
-    vertices: Unitful = frozen_field()
-=======
 
     #: numpy array of shape (N, 2) specifying the position of vertices in metrical units (meter).
     vertices: np.ndarray = frozen_field()
->>>>>>> 6509fa97
 
     @property
     def horizontal_axis(self) -> int:
